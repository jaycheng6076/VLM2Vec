from typing import Dict, Optional
import torch
import torch.distributed as dist
from torch import nn, Tensor
from transformers import PreTrainedModel, AutoModelForCausalLM, AutoConfig
from peft import LoraConfig, get_peft_model, PeftModel
from src.arguments import ModelArguments, TrainingArguments
from src.model_utils import LLAVA_NEXT, QWEN2_VL, PHI3V, get_backbone_name, print_master, QWEN2_5_VL, INTERN_VL, \
    backbone2model
from src.vlm_backbone.phi3_v.modeling_phi3_v import Phi3VForCausalLM
from src.vlm_backbone.llava_next import LlavaNextForConditionalGeneration
<<<<<<< HEAD
from transformers import Qwen2VLForConditionalGeneration

=======
from src.vlm_backbone.qwen2_vl import Qwen2VLForConditionalGeneration
from src.vlm_backbone.qwen2_5_vl import Qwen2_5_VLForConditionalGeneration
from src.vlm_backbone.intern_vl import InternLM2ForCausalLM
>>>>>>> 008b2039

class MMEBModel(nn.Module):
    TRANSFORMER_CLS = AutoModelForCausalLM

    def __init__(self,
                 encoder: PreTrainedModel,
                 pooling: str = 'cls',
                 normalize: bool = False,
                 temperature: float = 1.0,
                 ):
        super().__init__()
        self.config = encoder.config
        self.encoder = encoder
        self.pooling = pooling
        self.normalize = normalize
        self.temperature = temperature
        self.cross_entropy = nn.CrossEntropyLoss(reduction='mean')
        self.is_ddp = dist.is_initialized()
        if self.is_ddp:
            self.process_rank = dist.get_rank()
            self.world_size = dist.get_world_size()

    def encode_input(self, input):
        hidden_states = self.encoder(**input, return_dict=True, output_hidden_states=True)
        hidden_states = hidden_states.hidden_states[-1]
        pooled_output = self._pooling(hidden_states, input['attention_mask'])
        return pooled_output

    def _pooling(self, last_hidden_state, attention_mask):
        if self.pooling == 'last' or self.pooling == 'eos':
            left_padding = (attention_mask[:, -1].sum() == attention_mask.shape[0])
            batch_size = last_hidden_state.shape[0]
            if left_padding:
                # Get the vectors at the last position
                reps = last_hidden_state[torch.arange(batch_size), -1, :]
            else:
                # Calculate last 1 position in the original tensor
                eos_indices = attention_mask.sum(dim=1) - 1
                # Get the vectors at the last 1 position of each attention mask
                reps = last_hidden_state[
                    torch.arange(batch_size, device=last_hidden_state.device), eos_indices]
        else:
            raise NotImplementedError
        if self.normalize:
            reps = torch.nn.functional.normalize(reps, p=2, dim=-1)
        return reps

    @classmethod
    def build(cls, model_args: ModelArguments, training_args: TrainingArguments, **kwargs):
        config = AutoConfig.from_pretrained(model_args.model_name, trust_remote_code=True)
        model_backbone = get_backbone_name(hf_config=config)
        print_master(f'Loading backbone [{model_backbone}]: {model_args.model_name}')
        # Loading the base model
        if model_backbone == PHI3V:
            config._attn_implementation = "eager"
            config.padding_side = "right"
            config.use_cache = False
            base_model = Phi3VForCausalLM.from_pretrained(
                model_args.model_name,
                config=config,
                torch_dtype=torch.bfloat16,
                low_cpu_mem_usage=True,
            )
        elif model_backbone == LLAVA_NEXT:
            config.use_cache = False
            config.padding_side = "left"
            base_model = LlavaNextForConditionalGeneration.from_pretrained(
                model_args.model_name,
                config=config,
                torch_dtype=torch.bfloat16,
                low_cpu_mem_usage=True,
            )
<<<<<<< HEAD
        elif model_args.model_backbone == "qwen":
            base_model = Qwen2VLForConditionalGeneration.from_pretrained(
                model_args.model_name,
                torch_dtype=torch.bfloat16,
                low_cpu_mem_usage=True,
            )
            base_model.padding_side = "right"
        # Loading the base model
        elif model_args.model_backbone == "phi35v":
            config = AutoConfig.from_pretrained(model_args.model_name, trust_remote_code=True)
            config._attn_implementation = "eager"
            config.padding_side = "right"
=======
        elif model_backbone in [QWEN2_VL, QWEN2_5_VL, INTERN_VL]:
            config._attn_implementation = "flash_attention_2"
            config.padding_side = "left"
>>>>>>> 008b2039
            config.use_cache = False
            base_model = backbone2model[model_backbone].from_pretrained(
                model_args.model_name,
                config=config,
                torch_dtype=torch.bfloat16,
                low_cpu_mem_usage=True,
            )
        else:
            config.use_cache = False
            base_model = cls.TRANSFORMER_CLS.from_pretrained(
                model_args.model_name, **kwargs, config=config,
                attn_implementation="flash_attention_2",
                torch_dtype=torch.bfloat16,
                trust_remote_code=True)

        if model_args.lora:
            print_master(f'Loading lora adapter from {base_model}')
            lora_config = LoraConfig(
                r=model_args.lora_r,
                lora_alpha=model_args.lora_alpha,
                target_modules=model_args.lora_target_modules.split(','),
                lora_dropout=model_args.lora_dropout,
                init_lora_weights="gaussian",
                use_dora=True,
                inference_mode=False
            )
            lora_model = get_peft_model(base_model, lora_config)
            model = cls(
                encoder=lora_model,
                pooling=model_args.pooling,
                normalize=model_args.normalize,
                temperature=model_args.temperature
            )
        else:
            model = cls(
                encoder=base_model,
                pooling=model_args.pooling,
                normalize=model_args.normalize,
                temperature=model_args.temperature
            )
        return model

    @classmethod
    def load(cls, model_args: ModelArguments, **kwargs):
        # Loading the base model
        checkpoint_path = model_args.checkpoint_path if model_args.checkpoint_path else model_args.model_name
        if model_args.model_backbone in {LLAVA_NEXT, QWEN2_VL, QWEN2_5_VL, INTERN_VL}:
            config = AutoConfig.from_pretrained(model_args.model_name, trust_remote_code=True)
            config._attn_implementation = "flash_attention_2"
            config.vision_config._attn_implementation = "flash_attention_2"
            base_model = backbone2model[model_args.model_backbone].from_pretrained(
                model_args.model_name,
                torch_dtype=torch.bfloat16,
                low_cpu_mem_usage=True,
                config=config
            )
        elif model_args.model_backbone == PHI3V:
            # Loading the base model
            config = AutoConfig.from_pretrained(model_args.model_name, trust_remote_code=True)
            config.use_cache = False
            config.padding_side = "right"
            base_model = Phi3VForCausalLM.from_pretrained(model_args.model_name, **kwargs, config=config,
                                                          torch_dtype=torch.bfloat16, trust_remote_code=True)
            base_model.padding_side = "right"
        else:
            # Loading external base model from HF
            config = AutoConfig.from_pretrained(model_args.model_name, trust_remote_code=True)
            config.use_cache = False
            base_model = cls.TRANSFORMER_CLS.from_pretrained(
                checkpoint_path, **kwargs, config=config,
                torch_dtype=torch.bfloat16,
                trust_remote_code=True)

        # Building the model on top of the base
        if model_args.lora:
            lora_config = LoraConfig.from_pretrained(checkpoint_path)
            lora_model = PeftModel.from_pretrained(base_model, checkpoint_path, config=lora_config)

            merged_model = lora_model.merge_and_unload()
            model = cls(
                encoder=merged_model,
                pooling=model_args.pooling,
                normalize=model_args.normalize
            )
        else:
            model = cls(
                encoder=base_model,
                pooling=model_args.pooling,
                normalize=model_args.normalize
            )

        return model

    def save(self, output_dir: str):
        self.encoder.save_pretrained(output_dir)

    def forward(self, qry: Dict[str, Tensor] = None, tgt: Dict[str, Tensor] = None, *args, **kwargs):
        qry_reps = self.encode_input(qry) if qry else None  # (bsz_per_device, dim)
        tgt_reps = self.encode_input(tgt) if tgt else None # (bsz_per_device, dim)

        if qry_reps is None or tgt_reps is None:
            return {"qry_reps": qry_reps, "tgt_reps": tgt_reps}

        if self.is_ddp:
            all_qry_reps = self._dist_gather_tensor(qry_reps)
            all_tgt_reps = self._dist_gather_tensor(tgt_reps)
        else:
            all_qry_reps = qry_reps
            all_tgt_reps = tgt_reps

        scores = self.compute_similarity(all_qry_reps, all_tgt_reps)
        scores = scores.view(all_qry_reps.size(0), -1)
        target = torch.arange(scores.size(0), device=scores.device, dtype=torch.long)
        target = target * (all_qry_reps.size(0) // all_tgt_reps.size(0))
        loss = self.cross_entropy(scores / self.temperature, target)
        if self.is_ddp:
            loss = loss * self.world_size

        return loss

    def _dist_gather_tensor(self, t: Tensor):
        t = t.contiguous()
        all_tensors = [torch.empty_like(t) for _ in range(self.world_size)]
        dist.all_gather(all_tensors, t)
        all_tensors[self.process_rank] = t
        all_tensors = torch.cat(all_tensors, dim=0)
        return all_tensors

    def compute_similarity(self, q_reps, p_reps):
        return torch.matmul(q_reps, p_reps.transpose(0, 1))<|MERGE_RESOLUTION|>--- conflicted
+++ resolved
@@ -9,14 +9,9 @@
     backbone2model
 from src.vlm_backbone.phi3_v.modeling_phi3_v import Phi3VForCausalLM
 from src.vlm_backbone.llava_next import LlavaNextForConditionalGeneration
-<<<<<<< HEAD
-from transformers import Qwen2VLForConditionalGeneration
-
-=======
 from src.vlm_backbone.qwen2_vl import Qwen2VLForConditionalGeneration
 from src.vlm_backbone.qwen2_5_vl import Qwen2_5_VLForConditionalGeneration
-from src.vlm_backbone.intern_vl import InternLM2ForCausalLM
->>>>>>> 008b2039
+
 
 class MMEBModel(nn.Module):
     TRANSFORMER_CLS = AutoModelForCausalLM
@@ -89,24 +84,9 @@
                 torch_dtype=torch.bfloat16,
                 low_cpu_mem_usage=True,
             )
-<<<<<<< HEAD
-        elif model_args.model_backbone == "qwen":
-            base_model = Qwen2VLForConditionalGeneration.from_pretrained(
-                model_args.model_name,
-                torch_dtype=torch.bfloat16,
-                low_cpu_mem_usage=True,
-            )
-            base_model.padding_side = "right"
-        # Loading the base model
-        elif model_args.model_backbone == "phi35v":
-            config = AutoConfig.from_pretrained(model_args.model_name, trust_remote_code=True)
-            config._attn_implementation = "eager"
-            config.padding_side = "right"
-=======
         elif model_backbone in [QWEN2_VL, QWEN2_5_VL, INTERN_VL]:
             config._attn_implementation = "flash_attention_2"
             config.padding_side = "left"
->>>>>>> 008b2039
             config.use_cache = False
             base_model = backbone2model[model_backbone].from_pretrained(
                 model_args.model_name,
