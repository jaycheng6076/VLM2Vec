# Adapted from Tevatron code
import logging
import sys
import torch
import wandb

from transformers import (
    HfArgumentParser,
)

from src.dataset import TrainTextImageDataset
from src.collator import TrainTextImageDataCollator
from src.arguments import ModelArguments, DataArguments, TrainingArguments
from src.model import MMEBModel
from src.trainer import GradCacheLateProcessTrainer
from src.utils import print_rank
from src.model_utils import load_processor, get_backbone_name


logger = logging.getLogger(__name__)


def main():
    # a hack for torch.distributed.launch: https://github.com/huggingface/transformers/issues/22171
    for arg in sys.argv:
        if arg.startswith("--local-rank="):
            rank = arg.split("=")[1]
            sys.argv.remove(arg)
            sys.argv.append('--local_rank')
            sys.argv.append(rank)
    parser = HfArgumentParser((ModelArguments, DataArguments, TrainingArguments))

    model_args, data_args, training_args = parser.parse_args_into_dataclasses()
    model_args: ModelArguments
    data_args: DataArguments
    training_args: TrainingArguments

<<<<<<< HEAD
    if (dist.is_initialized() and torch.distributed.get_rank() == 0) or (not dist.is_initialized()):
        wandb.init(project=training_args.project_name, name=training_args.run_name)

    if model_args.model_backbone == "llava":
        processor = LlavaNextProcessor.from_pretrained(
            model_args.processor_name if model_args.processor_name else model_args.model_name,
            trust_remote_code=True)
        processor.tokenizer.padding_side = "left"
    elif model_args.model_backbone == "phi35v":
        processor = Phi3VProcessor.from_pretrained(
            model_args.processor_name if model_args.processor_name else model_args.model_name,
            trust_remote_code=True,
            num_crops=model_args.num_crops,
        )
        processor.tokenizer.padding_side = "right"
    elif model_args.model_backbone == "qwen":
        processor = AutoProcessor.from_pretrained(
            model_args.processor_name if model_args.processor_name else model_args.model_name,
            trust_remote_code=True,
        )
        processor.tokenizer.padding_side = "right"
    else:
        processor = AutoProcessor.from_pretrained(
            model_args.processor_name if model_args.processor_name else model_args.model_name,
            trust_remote_code=True,
        )
        processor.tokenizer.padding_side = "right"
=======
    if 'wandb' in training_args.report_to:
        if (torch.distributed.is_initialized() and torch.distributed.get_rank() == 0) or (not torch.distributed.is_initialized()):
            print_rank('init wandb')
            wandb.init(project=training_args.project_name, name=training_args.run_name, mode="online")
>>>>>>> 008b2039

    model = MMEBModel.build(model_args, training_args)
    model_backbone = get_backbone_name(hf_config=model.config)
    setattr(model_args, 'model_backbone', model_backbone)
    setattr(training_args, 'model_backbone', model_backbone)
    print_rank(f'model_backbone: {model_backbone}')
    processor = load_processor(model_args)
    setattr(model, 'processor', processor)

    train_dataset = TrainTextImageDataset(data_args, model_args)
    collator = TrainTextImageDataCollator(data_args, model_args, processor)

    trainer_cls = GradCacheLateProcessTrainer
    trainer = trainer_cls(
        model=model,
        processing_class=processor,
        args=training_args,
        train_dataset=train_dataset,
        data_collator=collator,
        max_length=data_args.max_len
    )
    train_dataset.trainer = trainer

    trainer.train()
    trainer.save_model(training_args.output_dir)

    if trainer.is_world_process_zero():
        processor.save_pretrained(training_args.output_dir)


if __name__ == "__main__":
    main()<|MERGE_RESOLUTION|>--- conflicted
+++ resolved
@@ -35,40 +35,10 @@
     data_args: DataArguments
     training_args: TrainingArguments
 
-<<<<<<< HEAD
-    if (dist.is_initialized() and torch.distributed.get_rank() == 0) or (not dist.is_initialized()):
-        wandb.init(project=training_args.project_name, name=training_args.run_name)
-
-    if model_args.model_backbone == "llava":
-        processor = LlavaNextProcessor.from_pretrained(
-            model_args.processor_name if model_args.processor_name else model_args.model_name,
-            trust_remote_code=True)
-        processor.tokenizer.padding_side = "left"
-    elif model_args.model_backbone == "phi35v":
-        processor = Phi3VProcessor.from_pretrained(
-            model_args.processor_name if model_args.processor_name else model_args.model_name,
-            trust_remote_code=True,
-            num_crops=model_args.num_crops,
-        )
-        processor.tokenizer.padding_side = "right"
-    elif model_args.model_backbone == "qwen":
-        processor = AutoProcessor.from_pretrained(
-            model_args.processor_name if model_args.processor_name else model_args.model_name,
-            trust_remote_code=True,
-        )
-        processor.tokenizer.padding_side = "right"
-    else:
-        processor = AutoProcessor.from_pretrained(
-            model_args.processor_name if model_args.processor_name else model_args.model_name,
-            trust_remote_code=True,
-        )
-        processor.tokenizer.padding_side = "right"
-=======
     if 'wandb' in training_args.report_to:
         if (torch.distributed.is_initialized() and torch.distributed.get_rank() == 0) or (not torch.distributed.is_initialized()):
             print_rank('init wandb')
             wandb.init(project=training_args.project_name, name=training_args.run_name, mode="online")
->>>>>>> 008b2039
 
     model = MMEBModel.build(model_args, training_args)
     model_backbone = get_backbone_name(hf_config=model.config)
