--- conflicted
+++ resolved
@@ -16,6 +16,7 @@
 from src.collator import split_vlm_inputs, get_dense_rep, split_and_process_vlm_inputs
 from src.model_utils import process_vlm_inputs_fns
 from src.loss import SimpleContrastiveLoss, DistributedContrastiveLoss
+from itertools import repeat
 from grad_cache.grad_cache import GradCache
 
 from transformers.training_args import OptimizerNames, ParallelMode, TrainingArguments
@@ -41,10 +42,6 @@
     logging, is_sagemaker_mp_enabled,
 )
 
-<<<<<<< HEAD
-MAX_INPUT_ID = int(1e9)
-LLAVA_IMAGE_TOKEN_ID = 32000
-=======
 if is_apex_available():
     from apex import amp
 
@@ -61,7 +58,6 @@
     IS_XLA_FSDPV2_POST_2_2 = False
 
 logger = logging.get_logger(__name__)
->>>>>>> 008b2039
 
 class MMEBTrainer(Trainer):
     def __init__(self, *args, **kwargs):
@@ -94,52 +90,6 @@
         torch.save(self.args, os.path.join(output_dir, TRAINING_ARGS_NAME))
 
 
-<<<<<<< HEAD
-def split_dense_inputs(model_input: dict, chunk_size: int):
-    assert len(model_input) == 1
-    arg_key = list(model_input.keys())[0]
-    arg_val = model_input[arg_key]
-
-    keys = list(arg_val.keys())
-    chunked_tensors = [arg_val[k].split(chunk_size, dim=0) for k in keys]
-    chunked_arg_val = [dict(zip(kk, tt)) for kk, tt in zip(repeat(keys), zip(*chunked_tensors))]
-
-    return [{arg_key: c} for c in chunked_arg_val]
-
-
-def split_vlm_inputs(model_input: dict, chunk_size: int):
-    assert len(model_input) == 1
-    arg_key = list(model_input.keys())[0]
-    arg_val = model_input[arg_key]
-    keys = list(arg_val.keys())
-
-    # for input_ids and attention_mask, split directly
-    chunked_tensors = [arg_val[k].split(chunk_size, dim=0) for k in ["input_ids", "attention_mask"]]
-
-    # for pixel_values and image_sizes or any other image-related fields, need to split based on the position of images
-    if "image_mask" in keys:
-        row_contain_image = torch.nonzero(arg_val["image_mask"], as_tuple=False).squeeze()  # indicates which row in input_ids contain images
-        keys.remove("image_mask")
-        num_chunks = len(chunked_tensors[0])
-        chunk_image_count = []
-        for chunk_idx in range(num_chunks):
-            chunk_image_count.append(torch.sum(
-                (row_contain_image >= chunk_idx * chunk_size) & (row_contain_image < (chunk_idx + 1) * chunk_size)).item())
-        if "pixel_values" in keys:
-            pixel_values = arg_val["pixel_values"]
-            chunked_tensors.append(torch.split(pixel_values, chunk_image_count))
-        if "image_sizes" in keys:
-            image_sizes = arg_val["image_sizes"]
-            chunked_tensors.append(torch.split(image_sizes, chunk_image_count))
-        if "image_grid_thw" in keys:
-            image_grid_thw = arg_val["image_grid_thw"]
-            chunked_tensors.append(torch.split(image_grid_thw, chunk_image_count))
-
-    chunked_arg_val = []
-    for kk, tt in zip(repeat(keys), zip(*chunked_tensors)):
-        if "pixel_values" in keys and tt[2].numel() == 0:  # this chunk doesn't contain image
-            chunked_arg_val.append(dict(zip(kk[:2], tt[:2])))
-=======
     def _inner_training_loop(
         self, batch_size=None, args=None, resume_from_checkpoint=None, trial=None, ignore_keys_for_eval=None
     ):
@@ -204,7 +154,6 @@
             num_train_samples = args.max_steps * total_train_batch_size
             if args.include_tokens_per_second:
                 num_train_tokens = self.num_tokens(train_dataloader, args.max_steps) * args.gradient_accumulation_steps
->>>>>>> 008b2039
         else:
             raise ValueError(
                 "args.max_steps must be set to a positive value if dataloader does not have a length, was"
