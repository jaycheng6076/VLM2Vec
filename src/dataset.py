from typing import List, Tuple
import datasets
from datasets import load_dataset, concatenate_datasets
from PIL import Image
import os

from torch.jit import isinstance

from src.model_utils import PHI3V, vlm_image_tokens
from src.utils import print_master, print_rank

# from datasets import Dataset  # @ruimeng, still buggy
from torch.utils.data import Dataset


<<<<<<< HEAD
Phi_Image_token = "<|image_1|>"
Llava_Image_token = "<image>"
Qwen_Image_token = "<|image_pad|>"
class TrainDataset(Dataset):
=======
def process_image(image, resolution, max_dim=1344):
    if image is None:
        return None
    if resolution == "high":
        image = image.resize((1344, 1344))
    elif resolution == "mid":
        image = image.resize((672, 672))
    elif resolution == "low":
        image = image.resize((128, 128))
    else:
        cur_max_dim = max(image.size)
        if cur_max_dim > max_dim:
            image = image.resize((max_dim, max_dim))
    return image


class TrainTextImageDataset(Dataset):
>>>>>>> 008b2039
    def __init__(self, data_args, model_args):
        self.data_args = data_args
        self.model_args = model_args
        train_data = []
        print_rank(f"Loading {len(data_args.subset_name)} datasets: {data_args.subset_name}")
        for subset in data_args.subset_name:
            subset_data = load_dataset(
                self.data_args.dataset_name, subset,
                split=f"{self.data_args.dataset_split}[:{data_args.num_sample_per_subset}]",
            )
            train_data.append(subset_data)
        self.train_data = concatenate_datasets(train_data)

    def __len__(self):
        return len(self.train_data)

<<<<<<< HEAD
    def _process_image(self, image, resolution):
        if image is None:
            return None
        if resolution == "high":
            image = image.resize((1344, 1344))
        elif resolution == "low":
            image = image.resize((336, 336))

        return image

=======
>>>>>>> 008b2039
    def _get_image(self, img_path):
        if not img_path:
            return None
        full_img_path = os.path.join(self.data_args.image_dir, img_path)
        image = Image.open(full_img_path)
<<<<<<< HEAD
        if self.model_args.model_backbone == "llava_next":
            # TODO: make it configurable
            return self._process_image(image, "high")
        elif self.model_args.model_backbone == "qwen":
            return self._process_image(image, "low")
=======
        backbone = self.model_args.model_backbone
        if backbone != PHI3V and self.data_args.image_resolution:
            return process_image(image, self.data_args.image_resolution)
>>>>>>> 008b2039
        else:
            return image

    def __getitem__(self, data_idx) -> Tuple[str, List[str]]:
        qry_texts, qry_image_paths, pos_texts, pos_image_paths = (
            self.train_data[data_idx]["qry"], self.train_data[data_idx]["qry_image_path"],
            self.train_data[data_idx]["pos_text"], self.train_data[data_idx]["pos_image_path"]
        )
<<<<<<< HEAD
        if self.model_args.model_backbone == "llava_next":
            # Update image token
            qry_text = qry_text.replace(Phi_Image_token, Llava_Image_token)
            pos_text = pos_text.replace(Phi_Image_token, Llava_Image_token)
        elif self.model_args.model_backbone == "qwen":
            qry_text = qry_text.replace(Phi_Image_token, Qwen_Image_token)
            pos_text = pos_text.replace(Phi_Image_token, Qwen_Image_token)

        return (qry_text, self._get_image(qry_image_path),
                pos_text, self._get_image(pos_image_path))
=======
        if 'neg_text' in self.train_data.column_names:
            neg_texts, neg_image_paths = self.train_data[data_idx]["neg_text"], self.train_data[data_idx]["neg_image_path"]
        else:
            neg_texts, neg_image_paths = [''] * len(data_idx), [] * len(data_idx)
        if isinstance(data_idx, int):
            qry_texts = [qry_texts]
            qry_image_paths = [qry_image_paths]
            pos_texts = [pos_texts]
            pos_image_paths = [pos_image_paths]
            neg_texts = [neg_texts]
            neg_image_paths = [neg_image_paths]
        _qry_texts, _qry_images, _pos_texts, _pos_images, _neg_texts, _neg_images = [], [], [], [], [], []
        backbone = self.model_args.model_backbone
        for qry_text, qry_image_path, pos_text, pos_image_path, neg_text, neg_image_path \
            in zip(qry_texts, qry_image_paths, pos_texts, pos_image_paths, neg_texts, neg_image_paths):
            # instructions were hardcoded with Phi3 image special tokens
            # Update image token for llava and colqwen2
            if backbone != PHI3V:
                qry_text = qry_text.replace(vlm_image_tokens[PHI3V], vlm_image_tokens[backbone])
                pos_text = pos_text.replace(vlm_image_tokens[PHI3V], vlm_image_tokens[backbone])
                neg_text = neg_text.replace(vlm_image_tokens[PHI3V], vlm_image_tokens[backbone]) if neg_text else None
            qry_image = self._get_image(qry_image_path)
            pos_image = self._get_image(pos_image_path)
            neg_image = self._get_image(neg_image_path) if neg_image_path else None
            if (not qry_text and not qry_image) or (not pos_text and not pos_image):
                print("empty inputs")
                continue
            _qry_texts.append(qry_text)
            _qry_images.append(qry_image)
            _pos_texts.append(pos_text)
            _pos_images.append(pos_image)
            _neg_texts.append(neg_text)
            _neg_images.append(neg_image)

        return {"query_text": _qry_texts, "query_image": _qry_images,
                "pos_text": _pos_texts, "pos_image": _pos_images,
                "neg_text": _neg_texts, "neg_image": _neg_images}
>>>>>>> 008b2039


class EvalDataset(Dataset):
    def __init__(self, data_args, model_args, subset, text_field, img_path_field):
        """
        (text_field, image_field) -> ("qry_text", "qry_img_path") or ("tgt_text", "tgt_img_path")
        """
        self.data_args = data_args
        self.model_args = model_args
        self.backbone = self.model_args.model_backbone

        self.eval_data = load_dataset(
            self.data_args.dataset_name,
            subset,
            split=self.data_args.dataset_split,
        )
        self.paired_data = self.get_paired_data(text_field, img_path_field)
        self.paired_dataset = datasets.Dataset.from_dict({
            "text": [pair["text"] for pair in self.paired_data],
            "img_path": [pair["img_path"] for pair in self.paired_data]
        })

    def __len__(self):
        return len(self.paired_dataset)

    def __getitem__(self, item):
        text, img_path = self.paired_dataset[item]["text"], self.paired_dataset[item]["img_path"]
        if self.backbone != PHI3V:
            text = text.replace(vlm_image_tokens[PHI3V], vlm_image_tokens[self.backbone])

        return text, self._get_image(img_path),

    def _process_image(self, image, resolution):
        if image is None:
            return None
        if resolution == "high":
            image = image.resize((1344, 1344))
        else:
            image = image.resize((336, 336))
        return image

    def _get_image(self, img_path):
        if img_path == "":
            return None
        full_img_path = os.path.join(self.data_args.image_dir, img_path)
        image = Image.open(full_img_path)
        if self.model_args.model_backbone != PHI3V and self.data_args.image_resolution:
            return process_image(image, self.data_args.image_resolution)
        else:
            return image
        return image

    def get_paired_data(self, text_field, img_path_field):
        """
        (text_field, image_field) -> ("qry_text", "qry_img_path") or ("tgt_text", "tgt_img_path")
        """
        unique_pair = set()
        for row in self.eval_data:
            if isinstance(row[text_field], str):
                if row[text_field]:
                    unique_pair.add((row[text_field], row[img_path_field]))
                else:
                    if isinstance(row[img_path_field], List):
                        for img_path in row[img_path_field]:
                            unique_pair.add((row[text_field], img_path))
                    else:
                        unique_pair.add((row[text_field], row[img_path_field]))
            elif type(row[text_field]) == list:
                assert type(row[img_path_field]) == list and len(row[img_path_field]) == len(row[text_field])
                for text, img_path in zip(row[text_field], row[img_path_field]):
                    unique_pair.add((text, img_path))

        paired_data = [{"text": text, "img_path": img_path} for text, img_path in unique_pair]
        return paired_data


class FlickrDataset(Dataset):
    def __init__(self, modality, model_backbone):
        self.model_backbone = model_backbone
        self.modality = modality
        self.raw_data = load_dataset("nlphuji/flickr_1k_test_image_text_retrieval", split="test")
        if modality == "image":
            self.eval_data, self.image_names = self.get_image_data()
        else:
            self.eval_data, self.image_names = self.get_text_data()

    def __len__(self):
        return len(self.eval_data)

    def __getitem__(self, idx):
        return self.eval_data[idx]

    def __getitem__(self, idx):
        text, image = self.eval_data[idx]
        if self.backbone != PHI3V:
            text = text.replace(vlm_image_tokens[PHI3V], vlm_image_tokens[self.backbone])
            if self.data_args.image_resolution:
                image = process_image(image, self.data_args.image_resolution)
        return text, image

    def _process_image(self, image, resolution):
        if image is None:
            return None
        if resolution == "high":
            image = image.resize((1344, 1344))
        else:
            image = image.resize((336, 336))
        return image

    def _get_image(self, img_path):
        if img_path == "":
            return None
        full_img_path = os.path.join(self.data_args.image_dir, img_path)
        image = Image.open(full_img_path)
        if self.model_backbone != PHI3V:
            return process_image(image, self.data_args.image_resolution)
        else:
            return image
        return image

    def get_image_data(self):
        eval_data, image_names = [], []
        # i2t
        inst = "<|image_1|> Find an image caption describing the given image."  # llava-1344-step1k4, i2t=94.0, t2i=80.26
        # inst = "<|image_1|> Represent the given image for image caption retrieval."  # llava-1344-step1k4, i2t=94.6, t2i=78.98
        # t2i
        # inst = "<|image_1|> Represent the given image."  # MSCOCO t2i

        for row in self.raw_data:
            eval_data.append((inst, row["image"]))
            image_names.append(row["filename"])
        return eval_data, image_names

    def get_text_data(self):
        eval_data, image_names = [], []
        # i2t
        inst = ""
        # t2i
        # inst = "Retrieve an image that matches the given caption: "
        # inst = "Find me an everyday image that matches the given caption."  # MSCOCO t2i
        for row in self.raw_data:
            for caption in row["caption"]:
                # eval_data.append((caption, None))
                eval_data.append((inst + caption, None))
                image_names.append(row["filename"])
        return eval_data, image_names<|MERGE_RESOLUTION|>--- conflicted
+++ resolved
@@ -13,12 +13,6 @@
 from torch.utils.data import Dataset
 
 
-<<<<<<< HEAD
-Phi_Image_token = "<|image_1|>"
-Llava_Image_token = "<image>"
-Qwen_Image_token = "<|image_pad|>"
-class TrainDataset(Dataset):
-=======
 def process_image(image, resolution, max_dim=1344):
     if image is None:
         return None
@@ -36,7 +30,6 @@
 
 
 class TrainTextImageDataset(Dataset):
->>>>>>> 008b2039
     def __init__(self, data_args, model_args):
         self.data_args = data_args
         self.model_args = model_args
@@ -53,35 +46,14 @@
     def __len__(self):
         return len(self.train_data)
 
-<<<<<<< HEAD
-    def _process_image(self, image, resolution):
-        if image is None:
-            return None
-        if resolution == "high":
-            image = image.resize((1344, 1344))
-        elif resolution == "low":
-            image = image.resize((336, 336))
-
-        return image
-
-=======
->>>>>>> 008b2039
     def _get_image(self, img_path):
         if not img_path:
             return None
         full_img_path = os.path.join(self.data_args.image_dir, img_path)
         image = Image.open(full_img_path)
-<<<<<<< HEAD
-        if self.model_args.model_backbone == "llava_next":
-            # TODO: make it configurable
-            return self._process_image(image, "high")
-        elif self.model_args.model_backbone == "qwen":
-            return self._process_image(image, "low")
-=======
         backbone = self.model_args.model_backbone
         if backbone != PHI3V and self.data_args.image_resolution:
             return process_image(image, self.data_args.image_resolution)
->>>>>>> 008b2039
         else:
             return image
 
@@ -90,18 +62,6 @@
             self.train_data[data_idx]["qry"], self.train_data[data_idx]["qry_image_path"],
             self.train_data[data_idx]["pos_text"], self.train_data[data_idx]["pos_image_path"]
         )
-<<<<<<< HEAD
-        if self.model_args.model_backbone == "llava_next":
-            # Update image token
-            qry_text = qry_text.replace(Phi_Image_token, Llava_Image_token)
-            pos_text = pos_text.replace(Phi_Image_token, Llava_Image_token)
-        elif self.model_args.model_backbone == "qwen":
-            qry_text = qry_text.replace(Phi_Image_token, Qwen_Image_token)
-            pos_text = pos_text.replace(Phi_Image_token, Qwen_Image_token)
-
-        return (qry_text, self._get_image(qry_image_path),
-                pos_text, self._get_image(pos_image_path))
-=======
         if 'neg_text' in self.train_data.column_names:
             neg_texts, neg_image_paths = self.train_data[data_idx]["neg_text"], self.train_data[data_idx]["neg_image_path"]
         else:
@@ -139,7 +99,6 @@
         return {"query_text": _qry_texts, "query_image": _qry_images,
                 "pos_text": _pos_texts, "pos_image": _pos_images,
                 "neg_text": _neg_texts, "neg_image": _neg_images}
->>>>>>> 008b2039
 
 
 class EvalDataset(Dataset):
